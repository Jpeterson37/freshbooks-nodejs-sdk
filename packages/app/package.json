--- conflicted
+++ resolved
@@ -20,15 +20,11 @@
 		"lint": "tsc --noEmit && eslint \"**/*.{js,ts}\" --quiet --fix"
 	},
 	"dependencies": {
-<<<<<<< HEAD
-		"@freshbooks/api": "^1.1.0",
-		"passport": "^0.4.1",
-=======
 		"@freshbooks/api": "^1.2.4",
->>>>>>> 4f6baf75
 		"express": "^4.17.1",
 		"express-session": "^1.17.0",
 		"helmet": "^3.21.1",
+		"passport": "^0.4.0",
 		"passport-oauth2": "^1.5.0",
 		"winston": "^3.3.1"
 	},
@@ -47,9 +43,5 @@
 			"src/**/*.ts"
 		]
 	},
-<<<<<<< HEAD
-	"gitHead": "83ba7a76dab1f84bb8c828c2ea4b8364925914e9"
-=======
 	"gitHead": "14f287c3d1ec8de7721adad9d96ac202870a099e"
->>>>>>> 4f6baf75
 }