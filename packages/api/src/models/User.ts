--- conflicted
+++ resolved
@@ -1,39 +1,21 @@
 /* eslint-disable @typescript-eslint/camelcase */
 import Error from './Error'
 import PhoneNumber, { transformPhoneNumberResponse } from './PhoneNumber'
-<<<<<<< HEAD
-import Address, { transformAddressResponse } from './Address'
-=======
 import Address, { transformAddressResponse, AddressResponse } from './Address'
->>>>>>> e972bab3
 import BusinessMembership, {
 	transformBusinessMembershipResponse,
 } from './BusinessMembership'
 import Role, { transformRoleResponse } from './Role'
 import Profession, { transformProfessionResponse } from './Profession'
 import Group, { transformGroupResponse } from './Group'
-<<<<<<< HEAD
-=======
 import Permission from './Permission'
 import { Nullable } from './helpers'
->>>>>>> e972bab3
 
 export default interface User {
 	id: string
 	firstName: string
 	lastName: string
 	email: string
-<<<<<<< HEAD
-	phoneNumbers?: PhoneNumber[]
-	addresses?: Address[]
-	permissions: Map<string, Map<string, any>>
-	subscriptionStatuses: Map<string, string>
-	businessMemberships?: BusinessMembership[]
-	roles?: Role[]
-	profession?: Profession
-	groups?: Group[]
-	links?: Map<string, string>
-=======
 	phoneNumbers?: Nullable<PhoneNumber[]>
 	addresses?: Nullable<Address[]>
 	permissions: Map<string, Map<string, Permission>>
@@ -43,7 +25,6 @@
 	profession?: Nullable<Profession>
 	groups?: Nullable<Group[]>
 	links?: Nullable<Map<string, string>>
->>>>>>> e972bab3
 }
 
 export function transformUserResponse(data: string): User | Error {
@@ -63,11 +44,7 @@
 		email,
 		phone_numbers: phoneNumbers = [],
 		addresses = [],
-<<<<<<< HEAD
-		permissions,
-=======
 		permissions = {},
->>>>>>> e972bab3
 		subscriptionStatuses,
 		businessMemberships = [],
 		roles = [],
@@ -76,26 +53,6 @@
 		links = {},
 	} = response
 	return {
-<<<<<<< HEAD
-		id: id.toString(),
-		firstName: first_name,
-		lastName: last_name,
-		email,
-		phoneNumbers: phoneNumbers.map((phoneNumber: any) =>
-			transformPhoneNumberResponse(phoneNumber)
-		),
-		permissions,
-		subscriptionStatuses,
-		businessMemberships: businessMemberships.map((businessMembership: any) =>
-			transformBusinessMembershipResponse(businessMembership)
-		),
-		roles: roles.map((role: any) => transformRoleResponse(role)),
-		addresses: addresses
-			.filter((entry: any) => entry)
-			.map((address: any) => transformAddressResponse(address)),
-		profession: transformProfessionResponse(profession),
-		groups: groups.map((group: any) => transformGroupResponse(group)),
-=======
 		id: id.toString(), // store ids as string
 		firstName: first_name,
 		lastName: last_name,
@@ -112,7 +69,6 @@
 			.map(transformAddressResponse),
 		profession: transformProfessionResponse(profession),
 		groups: groups.map(transformGroupResponse),
->>>>>>> e972bab3
 		links,
 	}
 }