--- conflicted
+++ resolved
@@ -4,20 +4,12 @@
 export default interface SubAccount {
     accountSubName: string
     accountSubNumber: string
-<<<<<<< HEAD
     accountingSystemId?: string
     accountType?: string
-    balance?: string
+    balance?: number
     createdAt?: Date
     currencyCode?: string
     custom?: boolean
-=======
-    accountType: string
-    balance: number
-    createdAt: Date
-    currencyCode: string
-    custom: boolean
->>>>>>> ebd3816b
     id: number
     parentId: number
     subAccountId: number
