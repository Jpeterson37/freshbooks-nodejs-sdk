{
	"name": "@freshbooks/api",
	"version": "1.2.4",
	"description": "NodeJS SDK for FreshBooks API",
	"author": "FreshBooks",
	"license": "MIT",
	"repository": {
		"type": "git",
		"url": "ssh://git@github.com:freshbooks/freshbooks-nodejs-sdk.git"
	},
	"main": "dist/index.js",
	"types": "dist/index.d.ts",
	"files": [
		"dist/**/*"
	],
	"scripts": {
		"build": "tsc --declaration",
		"clean": "shx rm -rf ./dist ./coverage",
		"test": "jest --coverage --verbose",
		"lint": "tsc --noEmit && eslint \"**/*.{js,ts}\" --quiet --fix"
	},
	"dependencies": {
		"axios": "^0.19.2",
		"axios-retry": "^3.1.9",
		"winston": "^3.3.3"
	},
	"devDependencies": {
		"axios-mock-adapter": "^1.17.0"
	},
	"jest": {
		"preset": "ts-jest",
		"testEnvironment": "node",
		"collectCoverageFrom": [
			"src/**/*.ts"
		]
<<<<<<< HEAD
	}
=======
	},
	"gitHead": "14f287c3d1ec8de7721adad9d96ac202870a099e"
>>>>>>> 4f6baf75
}<|MERGE_RESOLUTION|>--- conflicted
+++ resolved
@@ -33,10 +33,6 @@
 		"collectCoverageFrom": [
 			"src/**/*.ts"
 		]
-<<<<<<< HEAD
-	}
-=======
 	},
 	"gitHead": "14f287c3d1ec8de7721adad9d96ac202870a099e"
->>>>>>> 4f6baf75
 }