--- conflicted
+++ resolved
@@ -16,10 +16,6 @@
 			mock.onGet(`/auth/api/v1/users/me`).replyOnce(200, mockResponse)
 
 			const response = await client.users.me()
-<<<<<<< HEAD
-			const user = response.data
-			expect(user.id).toEqual('123')
-=======
 			const {
 				id,
 				firstName,
@@ -70,7 +66,6 @@
 				me: '/service/auth/api/v1/users?id=2192788',
 				roles: '/service/auth/api/v1/users/role/2192788',
 			})
->>>>>>> 8a86381d
 		})
 	})
 })